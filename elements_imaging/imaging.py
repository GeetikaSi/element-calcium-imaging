import datajoint as dj
import numpy as np
import pathlib
from datetime import datetime
import uuid
import hashlib
import importlib
import inspect

from . import scan

schema = dj.schema()

_linking_module = None


def activate(imaging_schema_name, scan_schema_name=None, *, create_schema=True, create_tables=True, linking_module=None):
    """
    activate(imaging_schema_name, scan_schema_name=None, *, create_schema=True, create_tables=True, linking_module=None)
        :param imaging_schema_name: schema name on the database server to activate the `imaging` element
        :param scan_schema_name: schema name on the database server to activate the `scan` element
         - may be omitted if the `scan` element is already activated
        :param create_schema: when True (default), create schema in the database if it does not yet exist.
        :param create_tables: when True (default), create tables in the database if they do not yet exist.
        :param linking_module: a module name or a module containing the
         required dependencies to activate the `imaging` element:
            Upstream tables:
                + Session: parent table to Scan, typically identifying a recording session
            Functions:
                + get_imaging_root_data_dir() -> str
                    Retrieve the root data directory - e.g. containing all subject/sessions data
                    :return: a string for full path to the root data directory
                + get_session_directory(session_key: dict) -> str
                    Retrieve the session directory containing the recorded scan data for a given Session
                    :param session_key: a dictionary of one Session `key`
                    :return: a string for full path to the session directory
    """

    if isinstance(linking_module, str):
        linking_module = importlib.import_module(linking_module)
    assert inspect.ismodule(linking_module), "The argument 'dependency' must be a module's name or a module"

    global _linking_module
    _linking_module = linking_module

    scan.activate(scan_schema_name, create_schema=create_schema,	
                  create_tables=create_tables, linking_module=linking_module)
    schema.activate(imaging_schema_name, create_schema=create_schema,
                    create_tables=create_tables, add_objects=_linking_module.__dict__)


# -------------- Functions required by the elements-imaging  --------------

def get_imaging_root_data_dir() -> str:
    """
    get_imaging_root_data_dir() -> str
        Retrieve the root data directory - e.g. containing all subject/sessions data
        :return: a string for full path to the root data directory
    """
    return _linking_module.get_imaging_root_data_dir()


def get_session_directory(session_key: dict) -> str:
    """
    get_session_directory(session_key: dict) -> str
        Retrieve the session directory containing the recorded scan data for a given Session
        :param session_key: a dictionary of one Session `key`
        :return: a string for full path to the session directory
    """
    return _linking_module.get_session_directory(session_key)

# -------------- Table declarations --------------


@schema
class ProcessingMethod(dj.Lookup):
    definition = """
    processing_method: char(8)
    ---
    processing_method_desc: varchar(1000)
    """

    contents = [('suite2p', 'suite2p analysis suite'),
                ('caiman', 'caiman analysis suite')]


@schema
class ProcessingParamSet(dj.Lookup):
    definition = """
    paramset_idx:  smallint
    ---
    -> ProcessingMethod    
    paramset_desc: varchar(128)
    param_set_hash: uuid
    unique index (param_set_hash)
    params: longblob  # dictionary of all applicable parameters
    """

    @classmethod
    def insert_new_params(cls, processing_method: str, paramset_idx: int, paramset_desc: str, params: dict):
        param_dict = {'processing_method': processing_method,
                      'paramset_idx': paramset_idx,
                      'paramset_desc': paramset_desc,
                      'params': params,
                      'param_set_hash': dict_to_uuid(params)}
        q_param = cls & {'param_set_hash': param_dict['param_set_hash']}

        if q_param:  # If the specified param-set already exists
            pname = q_param.fetch1('paramset_idx')
            if pname == paramset_idx:  # If the existed set has the same name: job done
                return
            else:  # If not same name: human error, trying to add the same paramset with different name
                raise dj.DataJointError('The specified param-set already exists - name: {}'.format(pname))
        else:
            cls.insert1(param_dict)


@schema
class CellCompartment(dj.Lookup):
    definition = """  # cell compartments that can be imaged
    cell_compartment         : char(16)
    """

    contents = zip(['axon', 'soma', 'bouton'])


@schema
class MaskType(dj.Lookup):
    definition = """ # possible classifications for a segmented mask
    mask_type        : varchar(16)
    """

    contents = zip(['soma', 'axon', 'dendrite', 'neuropil', 'artefact', 'unknown'])


# -------------- Trigger a processing routine --------------

@schema
class ProcessingTask(dj.Manual):
    definition = """
    -> Session
    -> ProcessingParamSet
<<<<<<< HEAD
    scan_ids: varchar(16)  # list of the scan_id associated with this ProcessingTask (delimited by '_' for example)
    ---    
    task_mode='load': enum('load', 'trigger')  # 'load': load computed analysis results, 'trigger': trigger computation
    processing_output_dir: varchar(255)        #  output directory relative to root data directory
=======
    ---
    processing_output_dir: varchar(255)         #  output directory of the processed scan relative to root data directory
    task_mode='load': enum('load', 'trigger')   # 'load': load computed analysis results, 'trigger': trigger computation
>>>>>>> 12e0cbfb
    """

    class MemberScan(dj.Part):
        definition = """
        -> master
        -> scan.Scan
        """


@schema
class Processing(dj.Computed):
    definition = """
    -> ProcessingTask
    ---
<<<<<<< HEAD
    proc_completion_time     : datetime  # time of generation of this set of processed, segmented results
    proc_start_time=null     : datetime  # execution time of this processing task (not available if analysis triggering is NOT required)
    proc_curation_time=null  : datetime  # time of latest curation (modification to the file) on this result set
    """

    class Field(dj.Part):
        definition = """
        field_idx           : int
        """

    class MemberField(dj.Part):
        definition = """
        -> master.Field
        -> Processing.MemberScan
        -> scan.ScanInfo.Field
        """

=======
    processing_time     : datetime  # time of generation of this set of processed, segmented results
    """

>>>>>>> 12e0cbfb
    # Run processing only on Scan with ScanInfo inserted
    @property
    def key_source(self):
        return ProcessingTask & scan.ScanInfo

    def make(self, key):
<<<<<<< HEAD
        method, task_mode = (ProcessingParamSet * ProcessingTask & key).fetch1('processing_method', 'task_mode')
        root_dir = pathlib.Path(get_imaging_root_data_dir())
        data_dir = root_dir / (ProcessingTask & key).fetch1('processing_output_dir')
=======
        task_mode = (ProcessingTask & key).fetch1('task_mode')
        method, loaded_result = get_loader_result(key, ProcessingTask)
>>>>>>> 12e0cbfb

        if task_mode == 'load':
            if method == 'suite2p':
                if (scan.ScanInfo & key).fetch1('nrois') > 0:
                    raise NotImplementedError(f'Suite2p ingestion error - Unable to handle ScanImage multi-ROI scanning mode yet')
                loaded_suite2p = loaded_result
                key = {**key, 'processing_time': loaded_suite2p.creation_time}
            elif method == 'caiman':
                loaded_caiman = loaded_result
                key = {**key, 'processing_time': loaded_caiman.creation_time}
            else:
                raise NotImplementedError('Unknown method: {}'.format(method))
        elif task_mode == 'trigger':
            raise NotImplementedError(f'Automatic triggering of {method} analysis is not yet supported')
        else:
            raise ValueError(f'Unknown task mode: {task_mode}')

<<<<<<< HEAD
                loaded_suite2p = suite2p_loader.Suite2p(data_dir)
                key = {**key,
                       'proc_completion_time': loaded_suite2p.creation_time,
                       'proc_curation_time': loaded_suite2p.curation_time}
=======
        self.insert1(key)
>>>>>>> 12e0cbfb


<<<<<<< HEAD
                loaded_caiman = caiman_loader.CaImAn(data_dir)
                key = {**key,
                       'proc_completion_time': loaded_caiman.creation_time,
                       'proc_curation_time': loaded_caiman.curation_time}
            else:
                raise NotImplementedError('Unknown method: {}'.format(method))

            self.insert1(key)
=======
@schema
class Curation(dj.Manual):
    definition = """
    -> Processing
    curation_id: int
    ---
    curation_time: datetime             # time of generation of this set of curated results 
    curation_output_dir: varchar(255)   # output directory of the curated results, relative to root data directory
    manual_curation: bool               # has manual curation been performed on this result?
    curation_note='': varchar(2000)  
    """

    def create1_from_processing_task(self, key, is_curated=False, curation_note=''):
        """
        A convenient function to create a new corresponding "Curation" for a particular "ClusteringTask"
        """
        if key not in Processing():
            raise ValueError(f'No corresponding entry in Clustering available for: {key}; do `Processing.populate(key)`')

        output_dir = (ProcessingTask & key).fetch1('processing_output_dir')
        method, loaded_result = get_loader_result(key, ProcessingTask)

        if method == 'suite2p':
            loaded_suite2p = loaded_result
            curation_time = loaded_suite2p.creation_time
        elif method == 'caiman':
            loaded_caiman = loaded_result
            curation_time = loaded_caiman.creation_time
        else:
            raise NotImplementedError('Unknown method: {}'.format(method))
>>>>>>> 12e0cbfb

        # Synthesize curation_id
        curation_id = dj.U().aggr(self & key, n='ifnull(max(curation_id)+1,1)').fetch1('n')
        self.insert1({**key, 'curation_id': curation_id,
                      'curation_time': curation_time, 'curation_output_dir': output_dir,
                      'manual_curation': is_curated,
                      'curation_note': curation_note})


# -------------- Motion Correction --------------

@schema
class MotionCorrection(dj.Imported):
    definition = """ 
    -> Processing
    ---
    -> scan.Channel.proj(mc_channel='channel')              # channel used for motion correction in this processing task
    """

    class RigidMotionCorrection(dj.Part):
        definition = """ 
        -> master
        ---
        outlier_frames=null             : longblob      # mask with true for frames with outlier shifts (already corrected)
        y_shifts                        : longblob      # (pixels) y motion correction shifts
        x_shifts                        : longblob      # (pixels) x motion correction shifts
        z_shifts=null                   : longblob      # (pixels) z motion correction shifts (z-drift) 
        y_std                           : float         # (pixels) standard deviation of y shifts across all frames
        x_std                           : float         # (pixels) standard deviation of x shifts across all frames
        z_std=null                      : float         # (pixels) standard deviation of z shifts across all frames
        """

    class NonRigidMotionCorrection(dj.Part):
        """ Piece-wise rigid motion correction - tile the FOV into multiple 3D blocks/patches"""
        definition = """ 
        -> master
        ---
        outlier_frames=null             : longblob      # mask with true for frames with outlier shifts (already corrected)
        block_height                    : int           # (pixels)
        block_width                     : int           # (pixels)
        block_depth                     : int           # (pixels)
        block_count_y                   : int           # number of blocks tiled in the y direction
        block_count_x                   : int           # number of blocks tiled in the x direction
        block_count_z                   : int           # number of blocks tiled in the z direction
        """

    class Block(dj.Part):
        definition = """  # FOV-tiled blocks used for non-rigid motion correction
        -> master.NonRigidMotionCorrection
        block_id                        : int
        ---
        block_y                         : longblob      # (y_start, y_end) in pixel of this block
        block_x                         : longblob      # (x_start, x_end) in pixel of this block
        block_z                         : longblob      # (z_start, z_end) in pixel of this block
        y_shifts                        : longblob      # (pixels) y motion correction shifts for every frame
        x_shifts                        : longblob      # (pixels) x motion correction shifts for every frame
        z_shifts=null                   : longblob      # (pixels) x motion correction shifts for every frame
        y_std                           : float         # (pixels) standard deviation of y shifts across all frames
        x_std                           : float         # (pixels) standard deviation of x shifts across all frames
        z_std=null                      : float         # (pixels) standard deviation of z shifts across all frames
        """

    class Summary(dj.Part):
        definition = """  # summary images for each field and channel after corrections
        -> master
        -> Processing.Field
        ---
        ref_image                    : longblob      # image used as alignment template
        average_image                : longblob      # mean of registered frames
        correlation_image=null       : longblob      # correlation map (computed during cell detection)
        max_proj_image=null          : longblob      # max of registered frames
        """

    def make(self, key):
<<<<<<< HEAD

        method = (ProcessingParamSet * ProcessingTask & key).fetch1('processing_method')
        root_dir = pathlib.Path(get_imaging_root_data_dir())
        data_dir = root_dir / (ProcessingTask & key).fetch1('processing_output_dir')

        if method == 'suite2p':
            from .readers import suite2p_loader

            loaded_suite2p = suite2p_loader.Suite2p(data_dir)
=======
        method, loaded_result = get_loader_result(key, ProcessingTask)

        if method == 'suite2p':
            loaded_suite2p = loaded_result
>>>>>>> 12e0cbfb

            field_keys = (scan.ScanInfo.Field & key).fetch('KEY', order_by='field_z')

            align_chn = loaded_suite2p.planes[0].alignment_channel

            # ---- iterate through all s2p plane outputs ----
            rigid_mc, nonrigid_mc, nonrigid_blocks = {}, {}, {}
            summary_imgs = []
            for idx, (plane, s2p) in enumerate(loaded_suite2p.planes.items()):
                # -- rigid motion correction --
                if idx == 0:
                    rigid_mc = {**key,
                                'y_shifts': s2p.ops['yoff'],
                                'x_shifts': s2p.ops['xoff'],
                                'z_shifts': np.full_like(s2p.ops['xoff'], 0),
                                'y_std': np.nanstd(s2p.ops['yoff']),
                                'x_std': np.nanstd(s2p.ops['xoff']),
                                'z_std': np.nan,
                                'outlier_frames': s2p.ops['badframes']}
                else:
                    rigid_mc['y_shifts'] = np.vstack([rigid_mc['y_shifts'], s2p.ops['yoff']])
                    rigid_mc['y_std'] = np.nanstd(rigid_mc['y_shifts'].flatten())
                    rigid_mc['x_shifts'] = np.vstack([rigid_mc['x_shifts'], s2p.ops['xoff']])
                    rigid_mc['x_std'] = np.nanstd(rigid_mc['x_shifts'].flatten())
                    rigid_mc['outlier_frames'] = np.logical_or(rigid_mc['outlier_frames'], s2p.ops['badframes'])
                # -- non-rigid motion correction --
                if s2p.ops['nonrigid']:
                    if idx == 0:
                        nonrigid_mc = {**key,
                                       'block_height': s2p.ops['block_size'][0],
                                       'block_width': s2p.ops['block_size'][1],
                                       'block_depth': 1,
                                       'block_count_y': s2p.ops['nblocks'][0],
                                       'block_count_x': s2p.ops['nblocks'][1],
                                       'block_count_z': len(loaded_suite2p.planes),
                                       'outlier_frames': s2p.ops['badframes']}
                    else:
                        nonrigid_mc['outlier_frames'] = np.logical_or(nonrigid_mc['outlier_frames'], s2p.ops['badframes'])
                    for b_id, (b_y, b_x, bshift_y, bshift_x) in enumerate(zip(s2p.ops['xblock'], s2p.ops['yblock'],
                                                                              s2p.ops['yoff1'].T, s2p.ops['xoff1'].T)):
                        if b_id in nonrigid_blocks:
                            nonrigid_blocks[b_id]['y_shifts'] = np.vstack([nonrigid_blocks[b_id]['y_shifts'], bshift_y])
                            nonrigid_blocks[b_id]['y_std'] = np.nanstd(nonrigid_blocks[b_id]['y_shifts'].flatten())
                            nonrigid_blocks[b_id]['x_shifts'] = np.vstack([nonrigid_blocks[b_id]['x_shifts'], bshift_x])
                            nonrigid_blocks[b_id]['x_std'] = np.nanstd(nonrigid_blocks[b_id]['x_shifts'].flatten())
                        else:
                            nonrigid_blocks[b_id] = {**key, 'block_id': b_id,
                                                     'block_y': b_y, 'block_x': b_x,
                                                     'block_z': np.full_like(b_x, plane),
                                                     'y_shifts': bshift_y, 'x_shifts': bshift_x,
                                                     'z_shifts': np.full((len(loaded_suite2p.planes), len(bshift_x)), 0),
                                                     'y_std': np.nanstd(bshift_y), 'x_std': np.nanstd(bshift_x),
                                                     'z_std': np.nan}

                # -- summary images --
                mc_key = (scan.ScanInfo.Field * ProcessingTask & key & field_keys[plane]).fetch1('KEY')
                summary_imgs.append({**mc_key,
                                     'ref_image': s2p.ref_image,
                                     'average_image': s2p.mean_image,
                                     'correlation_image': s2p.correlation_map,
                                     'max_proj_image': s2p.max_proj_image})

            self.insert1({**key, 'mc_channel': align_chn})
            self.RigidMotionCorrection.insert1(rigid_mc)
            self.NonRigidMotionCorrection.insert1(nonrigid_mc)
            self.Block.insert(nonrigid_blocks.values())
            self.Summary.insert(summary_imgs)

        elif method == 'caiman':
<<<<<<< HEAD
            from .readers import caiman_loader

            loaded_caiman = caiman_loader.CaImAn(data_dir)
=======
            loaded_caiman = loaded_result
>>>>>>> 12e0cbfb

            self.insert1({**key, 'mc_channel': loaded_caiman.alignment_channel})

            is3D = loaded_caiman.params.motion['is3D']
            # -- rigid motion correction --
            if not loaded_caiman.params.motion['pw_rigid']:
                rigid_mc = {**key,
                            'x_shifts': loaded_caiman.motion_correction['shifts_rig'][:, 0],
                            'y_shifts': loaded_caiman.motion_correction['shifts_rig'][:, 1],
                            'z_shifts': (loaded_caiman.motion_correction['shifts_rig'][:, 2]
                                         if is3D
                                         else np.full_like(loaded_caiman.motion_correction['shifts_rig'][:, 0], 0)),
                            'x_std': np.nanstd(loaded_caiman.motion_correction['shifts_rig'][:, 0]),
                            'y_std': np.nanstd(loaded_caiman.motion_correction['shifts_rig'][:, 1]),
                            'z_std': (np.nanstd(loaded_caiman.motion_correction['shifts_rig'][:, 2])
                                      if is3D
                                      else np.nan),
                            'outlier_frames': None}

                self.RigidMotionCorrection.insert1(rigid_mc)

            # -- non-rigid motion correction --
            else:
                nonrigid_mc = {
                    **key,
                    'block_height': loaded_caiman.params.motion['strides'][0] + loaded_caiman.params.motion['overlaps'][0],
                    'block_width': loaded_caiman.params.motion['strides'][1] + loaded_caiman.params.motion['overlaps'][1],
                    'block_depth': (loaded_caiman.params.motion['strides'][2] + loaded_caiman.params.motion['overlaps'][2]
                                    if is3D else 1),
                    'block_count_x': len(set(loaded_caiman.motion_correction['coord_shifts_els'][:, 0])),
                    'block_count_y': len(set(loaded_caiman.motion_correction['coord_shifts_els'][:, 2])),
                    'block_count_z': (len(set(loaded_caiman.motion_correction['coord_shifts_els'][:, 4]))
                                      if is3D else 1),
                    'outlier_frames': None}

                nonrigid_blocks = []
                for b_id in range(len(loaded_caiman.motion_correction['x_shifts_els'][0, :])):
                    nonrigid_blocks.append(
                        {**key, 'block_id': b_id,
                         'block_x': np.arange(*loaded_caiman.motion_correction['coord_shifts_els'][b_id, 0:2]),
                         'block_y': np.arange(*loaded_caiman.motion_correction['coord_shifts_els'][b_id, 2:4]),
                         'block_z': (np.arange(*loaded_caiman.motion_correction['coord_shifts_els'][b_id, 4:6])
                                     if is3D
                                     else np.full_like(np.arange(*loaded_caiman.motion_correction['coord_shifts_els'][b_id, 0:2]), 0)),
                         'x_shifts': loaded_caiman.motion_correction['x_shifts_els'][:, b_id],
                         'y_shifts': loaded_caiman.motion_correction['y_shifts_els'][:, b_id],
                         'z_shifts': (loaded_caiman.motion_correction['z_shifts_els'][:, b_id]
                                      if is3D
                                      else np.full_like(loaded_caiman.motion_correction['x_shifts_els'][:, b_id], 0)),
                         'x_std': np.nanstd(loaded_caiman.motion_correction['x_shifts_els'][:, b_id]),
                         'y_std': np.nanstd(loaded_caiman.motion_correction['y_shifts_els'][:, b_id]),
                         'z_std': (np.nanstd(loaded_caiman.motion_correction['z_shifts_els'][:, b_id])
                                   if is3D
                                   else np.nan)})

                self.NonRigidMotionCorrection.insert1(nonrigid_mc)
                self.Block.insert(nonrigid_blocks)

            # -- summary images --
            field_keys = (scan.ScanInfo.Field & key).fetch('KEY', order_by='field_z')
            summary_imgs = [{**key, **fkey, 'ref_image': ref_image,
                             'average_image': ave_img,
                             'correlation_image': corr_img,
                             'max_proj_image': max_img}
                            for fkey, ref_image, ave_img, corr_img, max_img in zip(
                    field_keys,
                    loaded_caiman.motion_correction['reference_image'].transpose(2, 0, 1) if is3D else loaded_caiman.motion_correction['reference_image'][...][np.newaxis, ...],
                    loaded_caiman.motion_correction['average_image'].transpose(2, 0, 1) if is3D else loaded_caiman.motion_correction['average_image'][...][np.newaxis, ...],
                    loaded_caiman.motion_correction['correlation_image'].transpose(2, 0, 1) if is3D else loaded_caiman.motion_correction['correlation_image'][...][np.newaxis, ...],
                    loaded_caiman.motion_correction['max_image'].transpose(2, 0, 1) if is3D else loaded_caiman.motion_correction['max_image'][...][np.newaxis, ...])]
            self.Summary.insert(summary_imgs)

        else:
            raise NotImplementedError('Unknown/unimplemented method: {}'.format(method))

# -------------- Segmentation --------------


@schema
class Segmentation(dj.Computed):
    definition = """ # Different mask segmentations.
    -> Curation    
    """

    class Mask(dj.Part):
        definition = """ # A mask produced by segmentation.
        -> master
        mask                : smallint
        ---
        -> scan.Channel.proj(seg_channel='channel')   # channel used for the segmentation
        mask_npix                : int           # number of pixels in ROIs
        mask_center_x            : int           # center x coordinate in pixel
        mask_center_y            : int           # center y coordinate in pixel
        mask_center_z            : int           # center z coordinate in pixel
        mask_xpix                : longblob      # x coordinates in pixels
        mask_ypix                : longblob      # y coordinates in pixels      
        mask_zpix                : longblob      # z coordinates in pixels        
        mask_weights             : longblob      # weights of the mask at the indices above in column major (Fortran) order
        """

    def make(self, key):
<<<<<<< HEAD
        method = (ProcessingParamSet * ProcessingTask & key).fetch1('processing_method')
        root_dir = pathlib.Path(get_imaging_root_data_dir())
        data_dir = root_dir / (ProcessingTask & key).fetch1('processing_output_dir')

        if method == 'suite2p':
            from .readers import suite2p_loader

            loaded_suite2p = suite2p_loader.Suite2p(data_dir)
=======
        method, loaded_result = get_loader_result(key, Curation)

        if method == 'suite2p':
            loaded_suite2p = loaded_result
>>>>>>> 12e0cbfb

            # ---- iterate through all s2p plane outputs ----
            masks, cells = [], []
            for plane, s2p in loaded_suite2p.planes.items():
                mask_count = len(masks)  # increment mask id from all "plane"
                for mask_idx, (is_cell, cell_prob, mask_stat) in enumerate(zip(s2p.iscell, s2p.cell_prob, s2p.stat)):
                    masks.append({**key, 'mask': mask_idx + mask_count, 'seg_channel': s2p.segmentation_channel,
                                  'mask_npix': mask_stat['npix'],
                                  'mask_center_x':  mask_stat['med'][1],
                                  'mask_center_y':  mask_stat['med'][0],
                                  'mask_center_z': mask_stat.get('iplane', plane),
                                  'mask_xpix':  mask_stat['xpix'],
                                  'mask_ypix':  mask_stat['ypix'],
                                  'mask_zpix': np.full(mask_stat['npix'], mask_stat.get('iplane', plane)),
                                  'mask_weights':  mask_stat['lam']})
                    if is_cell:
                        cells.append({**key, 'mask_classification_method': 'suite2p_default_classifier',
                                      'mask': mask_idx + mask_count, 'mask_type': 'soma', 'confidence': cell_prob})

            self.insert1(key)
            self.Mask.insert(masks, ignore_extra_fields=True)

            if cells:
                MaskClassification.insert1({**key, 'mask_classification_method': 'suite2p_default_classifier'}, allow_direct_insert=True)
                MaskClassification.MaskType.insert(cells, ignore_extra_fields=True, allow_direct_insert=True)
        
        elif method == 'caiman':
<<<<<<< HEAD
            from .readers import caiman_loader

            loaded_caiman = caiman_loader.CaImAn(data_dir)
=======
            loaded_caiman = loaded_result
>>>>>>> 12e0cbfb

            # infer "segmentation_channel" - from params if available, else from caiman loader
            params = (ProcessingParamSet * ProcessingTask & key).fetch1('params')
            seg_channel = params.get('segmentation_channel', loaded_caiman.segmentation_channel)

            masks, cells = [], []
            for mask in loaded_caiman.masks:
                masks.append({**key, 'seg_channel': seg_channel,
                              'mask': mask['mask_id'],
                              'mask_npix': mask['mask_npix'],
                              'mask_center_x': mask['mask_center_x'],
                              'mask_center_y': mask['mask_center_y'],
                              'mask_center_z': mask['mask_center_z'],
                              'mask_xpix': mask['mask_xpix'],
                              'mask_ypix': mask['mask_ypix'],
                              'mask_zpix': mask['mask_zpix'],
                              'mask_weights': mask['mask_weights']})
                if loaded_caiman.cnmf.estimates.idx_components is not None:
                    if mask['mask_id'] in loaded_caiman.cnmf.estimates.idx_components:
                        cells.append({**key, 'mask_classification_method': 'caiman_default_classifier',
                                      'mask': mask['mask_id'], 'mask_type': 'soma'})

            self.insert1(key)
            self.Mask.insert(masks, ignore_extra_fields=True)

            if cells:
                MaskClassification.insert1({**key, 'mask_classification_method': 'caiman_default_classifier'}, allow_direct_insert=True)
                MaskClassification.MaskType.insert(cells, ignore_extra_fields=True, allow_direct_insert=True)

        else:
            raise NotImplementedError('Unknown/unimplemented method: {}'.format(method))


@schema
class MaskClassificationMethod(dj.Lookup):
    definition = """
    mask_classification_method: varchar(32)
    """

    contents = zip(['suite2p_default_classifier',
                    'caiman_default_classifier'])


@schema
class MaskClassification(dj.Computed):
    definition = """
    -> Segmentation
    -> MaskClassificationMethod
    """

    class MaskType(dj.Part):
        definition = """
        -> master
        -> Segmentation.Mask
        ---
        -> MaskType
        confidence=null: float
        """

    def make(self, key):
        pass


# -------------- Activity Trace --------------


@schema
class Fluorescence(dj.Computed):
    definition = """  # fluorescence traces before spike extraction or filtering
    -> Segmentation
    """

    class Trace(dj.Part):
        definition = """
        -> master
        -> Segmentation.Mask
        -> scan.Channel.proj(fluo_channel='channel')  # the channel that this trace comes from         
        ---
        fluorescence                : longblob  # fluorescence trace associated with this mask
        neuropil_fluorescence=null  : longblob  # Neuropil fluorescence trace
        """

    def make(self, key):
<<<<<<< HEAD
        method = (ProcessingParamSet * ProcessingTask & key).fetch1('processing_method')
        root_dir = pathlib.Path(get_imaging_root_data_dir())
        data_dir = root_dir / (ProcessingTask & key).fetch1('processing_output_dir')

        if method == 'suite2p':
            from .readers import suite2p_loader

            loaded_suite2p = suite2p_loader.Suite2p(data_dir)
=======
        method, loaded_result = get_loader_result(key, Curation)

        if method == 'suite2p':
            loaded_suite2p = loaded_result
>>>>>>> 12e0cbfb

            # ---- iterate through all s2p plane outputs ----
            fluo_traces, fluo_chn2_traces = [], []
            for s2p in loaded_suite2p.planes.values():
                mask_count = len(fluo_traces)  # increment mask id from all "plane"
                for mask_idx, (f, fneu) in enumerate(zip(s2p.F, s2p.Fneu)):
                    fluo_traces.append({**key, 'mask': mask_idx + mask_count,
                                        'fluo_channel': 0,
                                        'fluorescence': f, 'neuropil_fluorescence': fneu})
                if len(s2p.F_chan2):
                    mask_chn2_count = len(fluo_chn2_traces)  # increment mask id from all "plane"
                    for mask_idx, (f2, fneu2) in enumerate(zip(s2p.F_chan2, s2p.Fneu_chan2)):
                        fluo_chn2_traces.append({**key, 'mask': mask_idx + mask_chn2_count,
                                                 'fluo_channel': 1,
                                                 'fluorescence': f2, 'neuropil_fluorescence': fneu2})

            self.insert1(key)
            self.Trace.insert(fluo_traces + fluo_chn2_traces)

        elif method == 'caiman':
<<<<<<< HEAD
            from .readers import caiman_loader

            loaded_caiman = caiman_loader.CaImAn(data_dir)
=======
            loaded_caiman = loaded_result
>>>>>>> 12e0cbfb

            # infer "segmentation_channel" - from params if available, else from caiman loader
            params = (ProcessingParamSet * ProcessingTask & key).fetch1('params')
            seg_channel = params.get('segmentation_channel', loaded_caiman.segmentation_channel)

            fluo_traces = []
            for mask in loaded_caiman.masks:
                fluo_traces.append({**key, 'mask': mask['mask_id'], 'fluo_channel': seg_channel,
                                    'fluorescence': mask['inferred_trace']})

            self.insert1(key)
            self.Trace.insert(fluo_traces)
        else:
            raise NotImplementedError('Unknown/unimplemented method: {}'.format(method))


@schema
class ActivityExtractionMethod(dj.Lookup):
    definition = """
    extraction_method: varchar(32)
    """

    contents = zip(['suite2p_deconvolution', 'caiman_deconvolution', 'caiman_dff'])


@schema
class Activity(dj.Computed):
    definition = """  # inferred neural activity from fluorescence trace - e.g. dff, spikes
    -> Fluorescence
    -> ActivityExtractionMethod
    """

    class Trace(dj.Part):
        definition = """  #
        -> master
        -> Fluorescence.Trace
        ---
        activity_trace: longblob  # 
        """

    def make(self, key):
<<<<<<< HEAD

        method = (ProcessingParamSet * ProcessingTask & key).fetch1('processing_method')
        root_dir = pathlib.Path(get_imaging_root_data_dir())
        data_dir = root_dir / (ProcessingTask & key).fetch1('processing_output_dir')

        if method == 'suite2p':
            if key['extraction_method'] == 'suite2p_deconvolution':
                from .readers import suite2p_loader

                loaded_suite2p = suite2p_loader.Suite2p(data_dir)

                self.insert1(key)

=======
        method, loaded_result = get_loader_result(key, Curation)

        if method == 'suite2p':
            if key['extraction_method'] == 'suite2p_deconvolution':
                loaded_suite2p = loaded_result
>>>>>>> 12e0cbfb
                # ---- iterate through all s2p plane outputs ----
                spikes = []
                for s2p in loaded_suite2p.planes.values():
                    mask_count = len(spikes)  # increment mask id from all "plane"
                    for mask_idx, spks in enumerate(s2p.spks):
                        spikes.append({**key, 'mask': mask_idx + mask_count,
                                       'fluo_channel': 0,
                                       'activity_trace': spks})

                self.insert1(key)
                self.Trace.insert(spikes)
                
        elif method == 'caiman':
            loaded_caiman = loaded_result

            if key['extraction_method'] in ('caiman_deconvolution', 'caiman_dff'):
                attr_mapper = {'caiman_deconvolution': 'spikes', 'caiman_dff': 'dff'}

<<<<<<< HEAD
                from .readers import caiman_loader

                loaded_caiman = caiman_loader.CaImAn(data_dir)

=======
>>>>>>> 12e0cbfb
                # infer "segmentation_channel" - from params if available, else from caiman loader
                params = (ProcessingParamSet * ProcessingTask & key).fetch1('params')
                seg_channel = params.get('segmentation_channel', loaded_caiman.segmentation_channel)

                activities = []
                for mask in loaded_caiman.masks:
                    activities.append({**key, 'mask': mask['mask_id'],
                                       'fluo_channel': seg_channel,
                                       'activity_trace': mask[attr_mapper[key['extraction_method']]]})
                self.insert1(key)
                self.Trace.insert(activities)

        else:
            raise NotImplementedError('Unknown/unimplemented method: {}'.format(method))

# ---------------- HELPER FUNCTIONS ----------------


_table_attribute_mapper = {'ProcessingTask': 'processing_output_dir',
                           'Curation': 'curation_output_dir'}


def get_loader_result(key, table):
    """
    Retrieve the loaded processed imaging results from the loader (e.g. suite2p, caiman, etc.)
        :param key: the `key` to one entry of ProcessingTask or Curation
        :param table: the class defining the table to retrieve the loaded results from (e.g. ProcessingTask, Curation)
        :return: a loader object of the loaded results (e.g. suite2p.Suite2p, caiman.CaImAn, etc.)
    """
    method, output_dir = (ProcessingParamSet * table & key).fetch1(
        'processing_method', _table_attribute_mapper[table.__name__])

    root_dir = pathlib.Path(get_imaging_root_data_dir())
    output_dir = root_dir / output_dir

    if method == 'suite2p':
        from .readers import suite2p_loader
        loaded_output = suite2p_loader.Suite2p(output_dir)
    elif method == 'caiman':
        from .readers import caiman_loader
        loaded_output = caiman_loader.CaImAn(output_dir)
    else:
        raise NotImplementedError('Unknown/unimplemented method: {}'.format(method))

    return method, loaded_output


def dict_to_uuid(key):
    """
    Given a dictionary `key`, returns a hash string as UUID
    """
    hashed = hashlib.md5()
    for k, v in sorted(key.items()):
        hashed.update(str(k).encode())
        hashed.update(str(v).encode())
    return uuid.UUID(hex=hashed.hexdigest())<|MERGE_RESOLUTION|>--- conflicted
+++ resolved
@@ -140,16 +140,10 @@
     definition = """
     -> Session
     -> ProcessingParamSet
-<<<<<<< HEAD
     scan_ids: varchar(16)  # list of the scan_id associated with this ProcessingTask (delimited by '_' for example)
     ---    
-    task_mode='load': enum('load', 'trigger')  # 'load': load computed analysis results, 'trigger': trigger computation
-    processing_output_dir: varchar(255)        #  output directory relative to root data directory
-=======
-    ---
     processing_output_dir: varchar(255)         #  output directory of the processed scan relative to root data directory
     task_mode='load': enum('load', 'trigger')   # 'load': load computed analysis results, 'trigger': trigger computation
->>>>>>> 12e0cbfb
     """
 
     class MemberScan(dj.Part):
@@ -164,10 +158,7 @@
     definition = """
     -> ProcessingTask
     ---
-<<<<<<< HEAD
-    proc_completion_time     : datetime  # time of generation of this set of processed, segmented results
-    proc_start_time=null     : datetime  # execution time of this processing task (not available if analysis triggering is NOT required)
-    proc_curation_time=null  : datetime  # time of latest curation (modification to the file) on this result set
+    processing_time     : datetime  # time of generation of this set of processed, segmented results
     """
 
     class Field(dj.Part):
@@ -182,25 +173,14 @@
         -> scan.ScanInfo.Field
         """
 
-=======
-    processing_time     : datetime  # time of generation of this set of processed, segmented results
-    """
-
->>>>>>> 12e0cbfb
     # Run processing only on Scan with ScanInfo inserted
     @property
     def key_source(self):
         return ProcessingTask & scan.ScanInfo
 
     def make(self, key):
-<<<<<<< HEAD
-        method, task_mode = (ProcessingParamSet * ProcessingTask & key).fetch1('processing_method', 'task_mode')
-        root_dir = pathlib.Path(get_imaging_root_data_dir())
-        data_dir = root_dir / (ProcessingTask & key).fetch1('processing_output_dir')
-=======
         task_mode = (ProcessingTask & key).fetch1('task_mode')
         method, loaded_result = get_loader_result(key, ProcessingTask)
->>>>>>> 12e0cbfb
 
         if task_mode == 'load':
             if method == 'suite2p':
@@ -218,26 +198,9 @@
         else:
             raise ValueError(f'Unknown task mode: {task_mode}')
 
-<<<<<<< HEAD
-                loaded_suite2p = suite2p_loader.Suite2p(data_dir)
-                key = {**key,
-                       'proc_completion_time': loaded_suite2p.creation_time,
-                       'proc_curation_time': loaded_suite2p.curation_time}
-=======
         self.insert1(key)
->>>>>>> 12e0cbfb
-
-
-<<<<<<< HEAD
-                loaded_caiman = caiman_loader.CaImAn(data_dir)
-                key = {**key,
-                       'proc_completion_time': loaded_caiman.creation_time,
-                       'proc_curation_time': loaded_caiman.curation_time}
-            else:
-                raise NotImplementedError('Unknown method: {}'.format(method))
-
-            self.insert1(key)
-=======
+
+
 @schema
 class Curation(dj.Manual):
     definition = """
@@ -268,7 +231,6 @@
             curation_time = loaded_caiman.creation_time
         else:
             raise NotImplementedError('Unknown method: {}'.format(method))
->>>>>>> 12e0cbfb
 
         # Synthesize curation_id
         curation_id = dj.U().aggr(self & key, n='ifnull(max(curation_id)+1,1)').fetch1('n')
@@ -343,22 +305,10 @@
         """
 
     def make(self, key):
-<<<<<<< HEAD
-
-        method = (ProcessingParamSet * ProcessingTask & key).fetch1('processing_method')
-        root_dir = pathlib.Path(get_imaging_root_data_dir())
-        data_dir = root_dir / (ProcessingTask & key).fetch1('processing_output_dir')
-
-        if method == 'suite2p':
-            from .readers import suite2p_loader
-
-            loaded_suite2p = suite2p_loader.Suite2p(data_dir)
-=======
         method, loaded_result = get_loader_result(key, ProcessingTask)
 
         if method == 'suite2p':
             loaded_suite2p = loaded_result
->>>>>>> 12e0cbfb
 
             field_keys = (scan.ScanInfo.Field & key).fetch('KEY', order_by='field_z')
 
@@ -428,13 +378,7 @@
             self.Summary.insert(summary_imgs)
 
         elif method == 'caiman':
-<<<<<<< HEAD
-            from .readers import caiman_loader
-
-            loaded_caiman = caiman_loader.CaImAn(data_dir)
-=======
             loaded_caiman = loaded_result
->>>>>>> 12e0cbfb
 
             self.insert1({**key, 'mc_channel': loaded_caiman.alignment_channel})
 
@@ -536,21 +480,10 @@
         """
 
     def make(self, key):
-<<<<<<< HEAD
-        method = (ProcessingParamSet * ProcessingTask & key).fetch1('processing_method')
-        root_dir = pathlib.Path(get_imaging_root_data_dir())
-        data_dir = root_dir / (ProcessingTask & key).fetch1('processing_output_dir')
-
-        if method == 'suite2p':
-            from .readers import suite2p_loader
-
-            loaded_suite2p = suite2p_loader.Suite2p(data_dir)
-=======
         method, loaded_result = get_loader_result(key, Curation)
 
         if method == 'suite2p':
             loaded_suite2p = loaded_result
->>>>>>> 12e0cbfb
 
             # ---- iterate through all s2p plane outputs ----
             masks, cells = [], []
@@ -578,13 +511,7 @@
                 MaskClassification.MaskType.insert(cells, ignore_extra_fields=True, allow_direct_insert=True)
         
         elif method == 'caiman':
-<<<<<<< HEAD
-            from .readers import caiman_loader
-
-            loaded_caiman = caiman_loader.CaImAn(data_dir)
-=======
             loaded_caiman = loaded_result
->>>>>>> 12e0cbfb
 
             # infer "segmentation_channel" - from params if available, else from caiman loader
             params = (ProcessingParamSet * ProcessingTask & key).fetch1('params')
@@ -668,21 +595,10 @@
         """
 
     def make(self, key):
-<<<<<<< HEAD
-        method = (ProcessingParamSet * ProcessingTask & key).fetch1('processing_method')
-        root_dir = pathlib.Path(get_imaging_root_data_dir())
-        data_dir = root_dir / (ProcessingTask & key).fetch1('processing_output_dir')
-
-        if method == 'suite2p':
-            from .readers import suite2p_loader
-
-            loaded_suite2p = suite2p_loader.Suite2p(data_dir)
-=======
         method, loaded_result = get_loader_result(key, Curation)
 
         if method == 'suite2p':
             loaded_suite2p = loaded_result
->>>>>>> 12e0cbfb
 
             # ---- iterate through all s2p plane outputs ----
             fluo_traces, fluo_chn2_traces = [], []
@@ -703,13 +619,7 @@
             self.Trace.insert(fluo_traces + fluo_chn2_traces)
 
         elif method == 'caiman':
-<<<<<<< HEAD
-            from .readers import caiman_loader
-
-            loaded_caiman = caiman_loader.CaImAn(data_dir)
-=======
             loaded_caiman = loaded_result
->>>>>>> 12e0cbfb
 
             # infer "segmentation_channel" - from params if available, else from caiman loader
             params = (ProcessingParamSet * ProcessingTask & key).fetch1('params')
@@ -751,27 +661,11 @@
         """
 
     def make(self, key):
-<<<<<<< HEAD
-
-        method = (ProcessingParamSet * ProcessingTask & key).fetch1('processing_method')
-        root_dir = pathlib.Path(get_imaging_root_data_dir())
-        data_dir = root_dir / (ProcessingTask & key).fetch1('processing_output_dir')
-
-        if method == 'suite2p':
-            if key['extraction_method'] == 'suite2p_deconvolution':
-                from .readers import suite2p_loader
-
-                loaded_suite2p = suite2p_loader.Suite2p(data_dir)
-
-                self.insert1(key)
-
-=======
         method, loaded_result = get_loader_result(key, Curation)
 
         if method == 'suite2p':
             if key['extraction_method'] == 'suite2p_deconvolution':
                 loaded_suite2p = loaded_result
->>>>>>> 12e0cbfb
                 # ---- iterate through all s2p plane outputs ----
                 spikes = []
                 for s2p in loaded_suite2p.planes.values():
@@ -790,13 +684,6 @@
             if key['extraction_method'] in ('caiman_deconvolution', 'caiman_dff'):
                 attr_mapper = {'caiman_deconvolution': 'spikes', 'caiman_dff': 'dff'}
 
-<<<<<<< HEAD
-                from .readers import caiman_loader
-
-                loaded_caiman = caiman_loader.CaImAn(data_dir)
-
-=======
->>>>>>> 12e0cbfb
                 # infer "segmentation_channel" - from params if available, else from caiman loader
                 params = (ProcessingParamSet * ProcessingTask & key).fetch1('params')
                 seg_channel = params.get('segmentation_channel', loaded_caiman.segmentation_channel)
