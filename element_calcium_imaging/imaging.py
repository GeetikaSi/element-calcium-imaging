import datajoint as dj
import numpy as np
import pathlib
from datetime import datetime
import uuid
import hashlib
import importlib
import inspect

from . import scan, find_full_path
from .scan import get_imaging_root_data_dir

schema = dj.schema()

_linking_module = None


def activate(imaging_schema_name, scan_schema_name=None, *,
             create_schema=True, create_tables=True, linking_module=None):
    """
    activate(imaging_schema_name, *, scan_schema_name=None, create_schema=True, create_tables=True, linking_module=None)
        :param imaging_schema_name: schema name on the database server to activate the `imaging` module
        :param scan_schema_name: schema name on the database server to activate the `scan` module
         - may be omitted if the `scan` module is already activated
        :param create_schema: when True (default), create schema in the database if it does not yet exist.
        :param create_tables: when True (default), create tables in the database if they do not yet exist.
        :param linking_module: a module name or a module containing the
         required dependencies to activate the `imaging` module:
         + all that are required by the `scan` module
    """

    if isinstance(linking_module, str):
        linking_module = importlib.import_module(linking_module)
    assert inspect.ismodule(linking_module),\
        "The argument 'dependency' must be a module's name or a module"

    global _linking_module
    _linking_module = linking_module

    scan.activate(scan_schema_name, create_schema=create_schema,	
                  create_tables=create_tables, linking_module=linking_module)
    schema.activate(imaging_schema_name, create_schema=create_schema,
                    create_tables=create_tables, add_objects=_linking_module.__dict__)

# -------------- Table declarations --------------


@schema
class ProcessingMethod(dj.Lookup):
    definition = """  #  Method, package, analysis suite used for processing of calcium imaging data (e.g. Suite2p, CaImAn, etc.)
    processing_method: char(8)
    ---
    processing_method_desc: varchar(1000)
    """

    contents = [('suite2p', 'suite2p analysis suite'),
                ('caiman', 'caiman analysis suite')]


@schema
class ProcessingParamSet(dj.Lookup):
    definition = """  #  Parameter set used for processing of calcium imaging data
    paramset_idx:  smallint
    ---
    -> ProcessingMethod    
    paramset_desc: varchar(128)
    param_set_hash: uuid
    unique index (param_set_hash)
    params: longblob  # dictionary of all applicable parameters
    """

    @classmethod
    def insert_new_params(cls, processing_method: str, paramset_idx: int,
                          paramset_desc: str, params: dict):
        param_dict = {'processing_method': processing_method,
                      'paramset_idx': paramset_idx,
                      'paramset_desc': paramset_desc,
                      'params': params,
                      'param_set_hash': dict_to_uuid(params)}
        q_param = cls & {'param_set_hash': param_dict['param_set_hash']}

        if q_param:  # If the specified param-set already exists
            pname = q_param.fetch1('paramset_idx')
            if pname == paramset_idx:  # If the existed set has the same name: job done
                return
            else:  # If not same name: human error, trying to add the same paramset with different name
                raise dj.DataJointError(
                    'The specified param-set already exists - name: {}'.format(pname))
        else:
            cls.insert1(param_dict)


@schema
class CellCompartment(dj.Lookup):
    definition = """  # Cell compartments that can be imaged
    cell_compartment         : char(16)
    """

    contents = zip(['axon', 'soma', 'bouton'])


@schema
class MaskType(dj.Lookup):
    definition = """ # Possible classifications for a segmented mask
    mask_type        : varchar(16)
    """

    contents = zip(['soma', 'axon', 'dendrite', 'neuropil', 'artefact', 'unknown'])


# -------------- Trigger a processing routine --------------

@schema
class ProcessingTask(dj.Manual):
<<<<<<< HEAD
    definition = """
    -> Session
=======
    definition = """  # Manual table for defining a processing task ready to be run
    -> scan.Scan
>>>>>>> a52f1f47
    -> ProcessingParamSet
    scan_ids: varchar(16)  # list of the scan_id associated with this ProcessingTask (delimited by '_' for example)
    ---    
    processing_output_dir: varchar(255)         #  output directory of the processed scan relative to root data directory
    task_mode='load': enum('load', 'trigger')   # 'load': load computed analysis results, 'trigger': trigger computation
    """

    class Scan(dj.Part):
        definition = """ # the scan.Scan(s) used in this processing task
        -> master
        -> scan.Scan
        """


@schema
class Processing(dj.Computed):
    definition = """  # Processing Procedure
    -> ProcessingTask
    ---
    processing_time     : datetime  # time of generation of this set of processed, segmented results
    package_version=''  : varchar(16)
    """

    class Field(dj.Part):
        """
        The field(s) to be processed. For instance, if there are 3 scans in a given ProcessingTask,
        and each scan has 5 fields, these 5 fields should be identical between the 3 scans.
        Thus, there will be a total of 5 processing fields for such ProcessingTask.
        """
        definition = """ # The field(s) to be processed
        -> master
        processing_field_idx: int
        """

    class MemberField(dj.Part):
        definition = """ # The field(s) from scan.ScanInfo.Field that define one Processing.Field
        -> master.Field
        -> ProcessingTask.Scan
        -> scan.ScanInfo.Field
        """

    # Run processing only on Scan with ScanInfo inserted
    @property
    def key_source(self):
        return ProcessingTask & scan.ScanInfo

    def make(self, key):
        """
        For multi-scan processing, the scans are concatenated in time only.
        All the scans must have identical scan.ScanInfo - i.e. scanning from the same region with the same acquisition setup
        """
        # --- Scan(s) verification and entry generation for Field and MemberField
        # Check ScanInfo: ensure all scans have identical scan_info
        attrs = ['nfields', 'ndepths', 'nframes', 'fps', 'x', 'y', 'z']
        scan_keys, *scans_info = (ProcessingTask.Scan * scan.ScanInfo & key).fetch('KEY', *attrs, order_by='scan_id')
        for attr, attr_val in zip(scans_info, attrs):
            if np.any(attr_val != attr_val[0]):
                raise ValueError(f'Multi-scan processing error: {attr} from the specified scan(s) are not identical')
        # Check ScanInfo.Field: ensure all scans have the identical scan_info
        attrs = ['px_height', 'px_width', 'field_x', 'field_y', 'field_z']
        scan_key = scan_keys[0]  # using the first scan as reference

        fields, member_fields = [], []
        for field_key in (scan.ScanInfo.Field & scan_key).fetch('KEY'):
            field_keys, *field_info = (ProcessingTask.Scan * scan.ScanInfo.Field & key
                                               & {'field_idx': field_key['field_idx']}).fetch('KEY', *attrs)
            for attr, attr_val in zip(field_info, attrs):
                if np.any(attr_val != attr_val[0]):
                    raise ValueError(f'Multi-scan processing error: {attr} from field {field_key["field_idx"]}'
                                     f' from the specified scan(s) are not identical')

            processing_field_key = {**key, 'processing_field_idx': field_key['field_idx']}
            fields.append(processing_field_key)
            member_fields.extend([{**processing_field_key, **k} for k in field_keys])

        # --- Load/trigger analysis ---
        task_mode = (ProcessingTask & key).fetch1('task_mode')
        method, imaging_dataset = get_loader_result(key, ProcessingTask)

        if task_mode == 'load':
            if method == 'suite2p':
                if (scan.ScanInfo & key).fetch1('nrois') > 0:
                    raise NotImplementedError(f'Suite2p ingestion error - Unable to handle'
                                              f' ScanImage multi-ROI scanning mode yet')
                suite2p_dataset = imaging_dataset
                key = {**key, 'processing_time': suite2p_dataset.creation_time}
            elif method == 'caiman':
                caiman_dataset = imaging_dataset
                key = {**key, 'processing_time': caiman_dataset.creation_time}
            else:
                raise NotImplementedError('Unknown method: {}'.format(method))
        elif task_mode == 'trigger':
            raise NotImplementedError(f'Automatic triggering of {method} analysis'
                                      f' is not yet supported')
        else:
            raise ValueError(f'Unknown task mode: {task_mode}')

        self.insert1(key)
        self.Field.insert(fields)
        self.MemberField.insert1(member_fields)


@schema
class Curation(dj.Manual):
    definition = """  #  Different rounds of curation performed on the processing results of the imaging data (no-curation can also be included here)
    -> Processing
    curation_id: int
    ---
    curation_time: datetime             # time of generation of this set of curated results 
    curation_output_dir: varchar(255)   # output directory of the curated results, relative to root data directory
    manual_curation: bool               # has manual curation been performed on this result?
    curation_note='': varchar(2000)  
    """

    def create1_from_processing_task(self, key, is_curated=False, curation_note=''):
        """
        A convenient function to create a new corresponding "Curation" for a particular "ProcessingTask"
        """
        if key not in Processing():
            raise ValueError(f'No corresponding entry in Processing available for: {key};'
                             f' do `Processing.populate(key)`')

        output_dir = (ProcessingTask & key).fetch1('processing_output_dir')
        method, imaging_dataset = get_loader_result(key, ProcessingTask)

        if method == 'suite2p':
            suite2p_dataset = imaging_dataset
            curation_time = suite2p_dataset.creation_time
        elif method == 'caiman':
            caiman_dataset = imaging_dataset
            curation_time = caiman_dataset.creation_time
        else:
            raise NotImplementedError('Unknown method: {}'.format(method))

        # Synthesize curation_id
        curation_id = dj.U().aggr(self & key, n='ifnull(max(curation_id)+1,1)').fetch1('n')
        self.insert1({**key, 'curation_id': curation_id,
                      'curation_time': curation_time, 'curation_output_dir': output_dir,
                      'manual_curation': is_curated,
                      'curation_note': curation_note})


# -------------- Motion Correction --------------

@schema
class MotionCorrection(dj.Imported):
    definition = """  #  Results of motion correction performed on the imaging data
    -> Curation
    ---
    -> scan.Channel.proj(motion_correct_channel='channel') # channel used for motion correction in this processing task
    """

    class RigidMotionCorrection(dj.Part):
        definition = """  # Details of rigid motion correction performed on the imaging data
        -> master
        ---
        outlier_frames=null : longblob  # mask with true for frames with outlier shifts (already corrected)
        y_shifts            : longblob  # (pixels) y motion correction shifts
        x_shifts            : longblob  # (pixels) x motion correction shifts
        z_shifts=null       : longblob  # (pixels) z motion correction shifts (z-drift) 
        y_std               : float     # (pixels) standard deviation of y shifts across all frames
        x_std               : float     # (pixels) standard deviation of x shifts across all frames
        z_std=null          : float     # (pixels) standard deviation of z shifts across all frames
        """

    class NonRigidMotionCorrection(dj.Part):
        """
        Piece-wise rigid motion correction
        - tile the FOV into multiple 3D blocks/patches
        """
        definition = """  # Details of non-rigid motion correction performed on the imaging data
        -> master
        ---
        outlier_frames=null             : longblob      # mask with true for frames with outlier shifts (already corrected)
        block_height                    : int           # (pixels)
        block_width                     : int           # (pixels)
        block_depth                     : int           # (pixels)
        block_count_y                   : int           # number of blocks tiled in the y direction
        block_count_x                   : int           # number of blocks tiled in the x direction
        block_count_z                   : int           # number of blocks tiled in the z direction
        """

    class Block(dj.Part):
        definition = """  # FOV-tiled blocks used for non-rigid motion correction
        -> master.NonRigidMotionCorrection
        block_id        : int
        ---
        block_y         : longblob  # (y_start, y_end) in pixel of this block
        block_x         : longblob  # (x_start, x_end) in pixel of this block
        block_z         : longblob  # (z_start, z_end) in pixel of this block
        y_shifts        : longblob  # (pixels) y motion correction shifts for every frame
        x_shifts        : longblob  # (pixels) x motion correction shifts for every frame
        z_shifts=null   : longblob  # (pixels) x motion correction shifts for every frame
        y_std           : float     # (pixels) standard deviation of y shifts across all frames
        x_std           : float     # (pixels) standard deviation of x shifts across all frames
        z_std=null      : float     # (pixels) standard deviation of z shifts across all frames
        """

    class Summary(dj.Part):
<<<<<<< HEAD
        definition = """  # summary images for each field and channel after corrections
=======
        definition = """ # Summary images for each field and channel after corrections
>>>>>>> a52f1f47
        -> master
        -> Processing.Field
        ---
        ref_image               : longblob  # image used as alignment template
        average_image           : longblob  # mean of registered frames
        correlation_image=null  : longblob  # correlation map (computed during cell detection)
        max_proj_image=null     : longblob  # max of registered frames
        """

    def make(self, key):
        method, imaging_dataset = get_loader_result(key, Curation)

        field_keys, _ = (scan.ScanInfo.Field & key).fetch('KEY', 'field_z', order_by='field_z')

        if method == 'suite2p':
            suite2p_dataset = imaging_dataset

            motion_correct_channel = suite2p_dataset.planes[0].alignment_channel

            # ---- iterate through all s2p plane outputs ----
            rigid_correction, nonrigid_correction, nonrigid_blocks = {}, {}, {}
            summary_images = []
            for idx, (plane, s2p) in enumerate(suite2p_dataset.planes.items()):
                # -- rigid motion correction --
                if idx == 0:
                    rigid_correction = {
                        **key,
                        'y_shifts': s2p.ops['yoff'],
                        'x_shifts': s2p.ops['xoff'],
                        'z_shifts': np.full_like(s2p.ops['xoff'], 0),
                        'y_std': np.nanstd(s2p.ops['yoff']),
                        'x_std': np.nanstd(s2p.ops['xoff']),
                        'z_std': np.nan,
                        'outlier_frames': s2p.ops['badframes']}
                else:
                    rigid_correction['y_shifts'] = np.vstack(
                        [rigid_correction['y_shifts'], s2p.ops['yoff']])
                    rigid_correction['y_std'] = np.nanstd(
                        rigid_correction['y_shifts'].flatten())
                    rigid_correction['x_shifts'] = np.vstack(
                        [rigid_correction['x_shifts'], s2p.ops['xoff']])
                    rigid_correction['x_std'] = np.nanstd(
                        rigid_correction['x_shifts'].flatten())
                    rigid_correction['outlier_frames'] = np.logical_or(
                        rigid_correction['outlier_frames'], s2p.ops['badframes'])
                # -- non-rigid motion correction --
                if s2p.ops['nonrigid']:
                    if idx == 0:
                        nonrigid_correction = {
                            **key,
                            'block_height': s2p.ops['block_size'][0],
                            'block_width': s2p.ops['block_size'][1],
                            'block_depth': 1,
                            'block_count_y': s2p.ops['nblocks'][0],
                            'block_count_x': s2p.ops['nblocks'][1],
                            'block_count_z': len(suite2p_dataset.planes),
                            'outlier_frames': s2p.ops['badframes']}
                    else:
                        nonrigid_correction['outlier_frames'] = np.logical_or(
                            nonrigid_correction['outlier_frames'], s2p.ops['badframes'])
                    for b_id, (b_y, b_x, bshift_y, bshift_x) in enumerate(
                            zip(s2p.ops['xblock'], s2p.ops['yblock'],
                                s2p.ops['yoff1'].T, s2p.ops['xoff1'].T)):
                        if b_id in nonrigid_blocks:
                            nonrigid_blocks[b_id]['y_shifts'] = np.vstack(
                                [nonrigid_blocks[b_id]['y_shifts'], bshift_y])
                            nonrigid_blocks[b_id]['y_std'] = np.nanstd(
                                nonrigid_blocks[b_id]['y_shifts'].flatten())
                            nonrigid_blocks[b_id]['x_shifts'] = np.vstack(
                                [nonrigid_blocks[b_id]['x_shifts'], bshift_x])
                            nonrigid_blocks[b_id]['x_std'] = np.nanstd(
                                nonrigid_blocks[b_id]['x_shifts'].flatten())
                        else:
                            nonrigid_blocks[b_id] = {
                                **key, 'block_id': b_id,
                                'block_y': b_y, 'block_x': b_x,
                                'block_z': np.full_like(b_x, plane),
                                'y_shifts': bshift_y, 'x_shifts': bshift_x,
                                'z_shifts': np.full((len(suite2p_dataset.planes),
                                                     len(bshift_x)), 0),
                                'y_std': np.nanstd(bshift_y), 'x_std': np.nanstd(bshift_x),
                                'z_std': np.nan}

                # -- summary images --
                motion_correction_key = (scan.ScanInfo.Field * Curation
                                         & key & field_keys[plane]).fetch1('KEY')
                summary_images.append({**motion_correction_key,
                                       'ref_image': s2p.ref_image,
                                       'average_image': s2p.mean_image,
                                       'correlation_image': s2p.correlation_map,
                                       'max_proj_image': s2p.max_proj_image})

            self.insert1({**key, 'motion_correct_channel': motion_correct_channel})
            if rigid_correction:
                self.RigidMotionCorrection.insert1(rigid_correction)
            if nonrigid_correction:
                self.NonRigidMotionCorrection.insert1(nonrigid_correction)
                self.Block.insert(nonrigid_blocks.values())
            self.Summary.insert(summary_images)
        elif method == 'caiman':
            caiman_dataset = imaging_dataset

            self.insert1({**key, 'motion_correct_channel': caiman_dataset.alignment_channel})

            is3D = caiman_dataset.params.motion['is3D']
            if not caiman_dataset.params.motion['pw_rigid']:
                # -- rigid motion correction --
                rigid_correction = {
                    **key,
                    'x_shifts': caiman_dataset.motion_correction['shifts_rig'][:, 0],
                    'y_shifts': caiman_dataset.motion_correction['shifts_rig'][:, 1],
                    'z_shifts': (caiman_dataset.motion_correction['shifts_rig'][:, 2]
                                 if is3D
                                 else np.full_like(
                        caiman_dataset.motion_correction['shifts_rig'][:, 0], 0)),
                    'x_std': np.nanstd(caiman_dataset.motion_correction['shifts_rig'][:, 0]),
                    'y_std': np.nanstd(caiman_dataset.motion_correction['shifts_rig'][:, 1]),
                    'z_std': (np.nanstd(caiman_dataset.motion_correction['shifts_rig'][:, 2])
                              if is3D
                              else np.nan),
                    'outlier_frames': None}

                self.RigidMotionCorrection.insert1(rigid_correction)
            else:
                # -- non-rigid motion correction --
                nonrigid_correction = {
                    **key,
                    'block_height': (caiman_dataset.params.motion['strides'][0]
                                     + caiman_dataset.params.motion['overlaps'][0]),
                    'block_width': (caiman_dataset.params.motion['strides'][1]
                                    + caiman_dataset.params.motion['overlaps'][1]),
                    'block_depth': (caiman_dataset.params.motion['strides'][2]
                                    + caiman_dataset.params.motion['overlaps'][2]
                                    if is3D else 1),
                    'block_count_x': len(
                        set(caiman_dataset.motion_correction['coord_shifts_els'][:, 0])),
                    'block_count_y': len(
                        set(caiman_dataset.motion_correction['coord_shifts_els'][:, 2])),
                    'block_count_z': (len(
                        set(caiman_dataset.motion_correction['coord_shifts_els'][:, 4]))
                                      if is3D else 1),
                    'outlier_frames': None}

                nonrigid_blocks = []
                for b_id in range(len(caiman_dataset.motion_correction['x_shifts_els'][0, :])):
                    nonrigid_blocks.append(
                        {**key, 'block_id': b_id,
                         'block_x': np.arange(*caiman_dataset.motion_correction[
                                                   'coord_shifts_els'][b_id, 0:2]),
                         'block_y': np.arange(*caiman_dataset.motion_correction[
                                                   'coord_shifts_els'][b_id, 2:4]),
                         'block_z': (np.arange(*caiman_dataset.motion_correction[
                                                    'coord_shifts_els'][b_id, 4:6])
                                     if is3D
                                     else np.full_like(
                             np.arange(*caiman_dataset.motion_correction[
                                            'coord_shifts_els'][b_id, 0:2]), 0)),
                         'x_shifts': caiman_dataset.motion_correction[
                                         'x_shifts_els'][:, b_id],
                         'y_shifts': caiman_dataset.motion_correction[
                                         'y_shifts_els'][:, b_id],
                         'z_shifts': (caiman_dataset.motion_correction[
                                          'z_shifts_els'][:, b_id]
                                      if is3D
                                      else np.full_like(
                             caiman_dataset.motion_correction['x_shifts_els'][:, b_id], 0)),
                         'x_std': np.nanstd(caiman_dataset.motion_correction[
                                                'x_shifts_els'][:, b_id]),
                         'y_std': np.nanstd(caiman_dataset.motion_correction[
                                                'y_shifts_els'][:, b_id]),
                         'z_std': (np.nanstd(caiman_dataset.motion_correction[
                                                 'z_shifts_els'][:, b_id])
                                   if is3D
                                   else np.nan)})

                self.NonRigidMotionCorrection.insert1(nonrigid_correction)
                self.Block.insert(nonrigid_blocks)

            # -- summary images --
<<<<<<< HEAD
            field_keys = {}
            for field_key in (Processing.Field * Processing.MemberField
                              * scan.ScanInfo.Field & key).fetch('KEY', order_by='field_z'):
                if field_key['processing_field_idx'] not in field_keys:
                    field_keys[field_key['processing_field_idx']] = field_key
                    
=======
>>>>>>> a52f1f47
            summary_images = [
                {**key, **fkey, 'ref_image': ref_image,
                 'average_image': ave_img,
                 'correlation_image': corr_img,
                 'max_proj_image': max_img}
                for fkey, ref_image, ave_img, corr_img, max_img in zip(
                    field_keys,
                    caiman_dataset.motion_correction['reference_image'].transpose(2, 0, 1)
                    if is3D else caiman_dataset.motion_correction[
                        'reference_image'][...][np.newaxis, ...],
                    caiman_dataset.motion_correction['average_image'].transpose(2, 0, 1)
                    if is3D else caiman_dataset.motion_correction[
                        'average_image'][...][np.newaxis, ...],
                    caiman_dataset.motion_correction['correlation_image'].transpose(2, 0, 1)
                    if is3D else caiman_dataset.motion_correction[
                        'correlation_image'][...][np.newaxis, ...],
                    caiman_dataset.motion_correction['max_image'].transpose(2, 0, 1)
                    if is3D else caiman_dataset.motion_correction[
                        'max_image'][...][np.newaxis, ...])]
            self.Summary.insert(summary_images)
        else:
            raise NotImplementedError('Unknown/unimplemented method: {}'.format(method))

# -------------- Segmentation --------------


@schema
class Segmentation(dj.Computed):
    definition = """ # Different mask segmentations.
    -> Curation
    """

    class Mask(dj.Part):
        definition = """ # A mask produced by segmentation.
        -> master
        mask            : smallint
        ---
        -> scan.Channel.proj(segmentation_channel='channel')  # channel used for segmentation
        mask_npix       : int       # number of pixels in ROIs
        mask_center_x   : int       # center x coordinate in pixel
        mask_center_y   : int       # center y coordinate in pixel
        mask_center_z   : int       # center z coordinate in pixel
        mask_xpix       : longblob  # x coordinates in pixels
        mask_ypix       : longblob  # y coordinates in pixels      
        mask_zpix       : longblob  # z coordinates in pixels        
        mask_weights    : longblob  # weights of the mask at the indices above
        """

    def make(self, key):
        method, imaging_dataset = get_loader_result(key, Curation)

        if method == 'suite2p':
            suite2p_dataset = imaging_dataset

            # ---- iterate through all s2p plane outputs ----
            masks, cells = [], []
            for plane, s2p in suite2p_dataset.planes.items():
                mask_count = len(masks)  # increment mask id from all "plane"
                for mask_idx, (is_cell, cell_prob, mask_stat) in enumerate(zip(
                        s2p.iscell, s2p.cell_prob, s2p.stat)):
                    masks.append({
                        **key, 'mask': mask_idx + mask_count,
                        'segmentation_channel': s2p.segmentation_channel,
                        'mask_npix': mask_stat['npix'],
                        'mask_center_x':  mask_stat['med'][1],
                        'mask_center_y':  mask_stat['med'][0],
                        'mask_center_z': mask_stat.get('iplane', plane),
                        'mask_xpix':  mask_stat['xpix'],
                        'mask_ypix':  mask_stat['ypix'],
                        'mask_zpix': np.full(mask_stat['npix'],
                                             mask_stat.get('iplane', plane)),
                        'mask_weights':  mask_stat['lam']})
                    if is_cell:
                        cells.append({
                            **key,
                            'mask_classification_method': 'suite2p_default_classifier',
                            'mask': mask_idx + mask_count,
                            'mask_type': 'soma', 'confidence': cell_prob})

            self.insert1(key)
            self.Mask.insert(masks, ignore_extra_fields=True)

            if cells:
                MaskClassification.insert1({
                    **key,
                    'mask_classification_method': 'suite2p_default_classifier'},
                    allow_direct_insert=True)
                MaskClassification.MaskType.insert(cells,
                                                   ignore_extra_fields=True,
                                                   allow_direct_insert=True)
        elif method == 'caiman':
            caiman_dataset = imaging_dataset

            # infer "segmentation_channel" - from params if available, else from caiman loader
            params = (ProcessingParamSet * ProcessingTask & key).fetch1('params')
            segmentation_channel = params.get('segmentation_channel',
                                              caiman_dataset.segmentation_channel)

            masks, cells = [], []
            for mask in caiman_dataset.masks:
                masks.append({**key,
                              'segmentation_channel': segmentation_channel,
                              'mask': mask['mask_id'],
                              'mask_npix': mask['mask_npix'],
                              'mask_center_x': mask['mask_center_x'],
                              'mask_center_y': mask['mask_center_y'],
                              'mask_center_z': mask['mask_center_z'],
                              'mask_xpix': mask['mask_xpix'],
                              'mask_ypix': mask['mask_ypix'],
                              'mask_zpix': mask['mask_zpix'],
                              'mask_weights': mask['mask_weights']})
                if caiman_dataset.cnmf.estimates.idx_components is not None:
                    if mask['mask_id'] in caiman_dataset.cnmf.estimates.idx_components:
                        cells.append({
                            **key,
                            'mask_classification_method': 'caiman_default_classifier',
                            'mask': mask['mask_id'], 'mask_type': 'soma'})

            self.insert1(key)
            self.Mask.insert(masks, ignore_extra_fields=True)

            if cells:
                MaskClassification.insert1({
                    **key,
                    'mask_classification_method': 'caiman_default_classifier'},
                    allow_direct_insert=True)
                MaskClassification.MaskType.insert(cells,
                                                   ignore_extra_fields=True,
                                                   allow_direct_insert=True)
        else:
            raise NotImplementedError(f'Unknown/unimplemented method: {method}')


@schema
class MaskClassificationMethod(dj.Lookup):
    definition = """
    mask_classification_method: varchar(48)
    """

    contents = zip(['suite2p_default_classifier',
                    'caiman_default_classifier'])


@schema
class MaskClassification(dj.Computed):
    definition = """
    -> Segmentation
    -> MaskClassificationMethod
    """

    class MaskType(dj.Part):
        definition = """
        -> master
        -> Segmentation.Mask
        ---
        -> MaskType
        confidence=null: float
        """

    def make(self, key):
        pass


# -------------- Activity Trace --------------


@schema
class Fluorescence(dj.Computed):
    definition = """  # fluorescence traces before spike extraction or filtering
    -> Segmentation
    """

    class Trace(dj.Part):
        definition = """
        -> master
        -> Segmentation.Mask
        -> scan.Channel.proj(fluo_channel='channel')  # the channel that this trace comes from         
        ---
        fluorescence                : longblob  # fluorescence trace associated with this mask
        neuropil_fluorescence=null  : longblob  # Neuropil fluorescence trace
        """

    def make(self, key):
        method, imaging_dataset = get_loader_result(key, Curation)

        if method == 'suite2p':
            suite2p_dataset = imaging_dataset

            # ---- iterate through all s2p plane outputs ----
            fluo_traces, fluo_chn2_traces = [], []
            for s2p in suite2p_dataset.planes.values():
                mask_count = len(fluo_traces)  # increment mask id from all "plane"
                for mask_idx, (f, fneu) in enumerate(zip(s2p.F, s2p.Fneu)):
                    fluo_traces.append({
                        **key, 'mask': mask_idx + mask_count,
                        'fluo_channel': 0,
                        'fluorescence': f,
                        'neuropil_fluorescence': fneu})
                if len(s2p.F_chan2):
                    mask_chn2_count = len(fluo_chn2_traces) # increment mask id from all planes
                    for mask_idx, (f2, fneu2) in enumerate(zip(s2p.F_chan2, s2p.Fneu_chan2)):
                        fluo_chn2_traces.append({
                            **key, 'mask': mask_idx + mask_chn2_count,
                            'fluo_channel': 1,
                            'fluorescence': f2,
                            'neuropil_fluorescence': fneu2})

            self.insert1(key)
            self.Trace.insert(fluo_traces + fluo_chn2_traces)
        elif method == 'caiman':
            caiman_dataset = imaging_dataset

            # infer "segmentation_channel" - from params if available, else from caiman loader
            params = (ProcessingParamSet * ProcessingTask & key).fetch1('params')
            segmentation_channel = params.get('segmentation_channel',
                                              caiman_dataset.segmentation_channel)

            fluo_traces = []
            for mask in caiman_dataset.masks:
                fluo_traces.append({**key, 'mask': mask['mask_id'],
                                    'fluo_channel': segmentation_channel,
                                    'fluorescence': mask['inferred_trace']})

            self.insert1(key)
            self.Trace.insert(fluo_traces)
        
        else:
            raise NotImplementedError('Unknown/unimplemented method: {}'.format(method))


@schema
class ActivityExtractionMethod(dj.Lookup):
    definition = """
    extraction_method: varchar(32)
    """

    contents = zip(['suite2p_deconvolution', 'caiman_deconvolution', 'caiman_dff'])


@schema
class Activity(dj.Computed):
    definition = """  # inferred neural activity from fluorescence trace - e.g. dff, spikes
    -> Fluorescence
    -> ActivityExtractionMethod
    """

    class Trace(dj.Part):
        definition = """  #
        -> master
        -> Fluorescence.Trace
        ---
        activity_trace: longblob  # 
        """

    @property
    def key_source(self):
        suite2p_key_source = (Fluorescence * ActivityExtractionMethod
                              * ProcessingParamSet.proj('processing_method')
                              & 'processing_method = "suite2p"'
                              & 'extraction_method LIKE "suite2p%"')
        caiman_key_source = (Fluorescence * ActivityExtractionMethod
                             * ProcessingParamSet.proj('processing_method')
                             & 'processing_method = "caiman"'
                             & 'extraction_method LIKE "caiman%"')
        return suite2p_key_source.proj() + caiman_key_source.proj()

    def make(self, key):
        method, imaging_dataset = get_loader_result(key, Curation)

        if method == 'suite2p':
            if key['extraction_method'] == 'suite2p_deconvolution':
                suite2p_dataset = imaging_dataset
                # ---- iterate through all s2p plane outputs ----
                spikes = []
                for s2p in suite2p_dataset.planes.values():
                    mask_count = len(spikes)  # increment mask id from all "plane"
                    for mask_idx, spks in enumerate(s2p.spks):
                        spikes.append({**key, 'mask': mask_idx + mask_count,
                                       'fluo_channel': 0,
                                       'activity_trace': spks})

                self.insert1(key)
                self.Trace.insert(spikes)
        elif method == 'caiman':
            caiman_dataset = imaging_dataset

            if key['extraction_method'] in ('caiman_deconvolution', 'caiman_dff'):
                attr_mapper = {'caiman_deconvolution': 'spikes', 'caiman_dff': 'dff'}

                # infer "segmentation_channel" - from params if available, else from caiman loader
                params = (ProcessingParamSet * ProcessingTask & key).fetch1('params')
                segmentation_channel = params.get('segmentation_channel',
                                                  caiman_dataset.segmentation_channel)

                activities = []
                for mask in caiman_dataset.masks:
                    activities.append({
                        **key, 'mask': mask['mask_id'],
                        'fluo_channel': segmentation_channel,
                        'activity_trace': mask[attr_mapper[key['extraction_method']]]})
                self.insert1(key)
                self.Trace.insert(activities)
        else:
            raise NotImplementedError('Unknown/unimplemented method: {}'.format(method))

# ---------------- HELPER FUNCTIONS ----------------


_table_attribute_mapper = {'ProcessingTask': 'processing_output_dir',
                           'Curation': 'curation_output_dir'}


def get_loader_result(key, table):
    """
    Retrieve the loaded processed imaging results from the loader (e.g. suite2p, caiman, etc.)
        :param key: the `key` to one entry of ProcessingTask or Curation
        :param table: the class defining the table to retrieve
         the loaded results from (e.g. ProcessingTask, Curation)
        :return: a loader object of the loaded results
         (e.g. suite2p.Suite2p, caiman.CaImAn, etc.)
    """
    method, output_dir = (ProcessingParamSet * table & key).fetch1(
        'processing_method', _table_attribute_mapper[table.__name__])

    output_dir = find_full_path(get_imaging_root_data_dir(), output_dir)

    if method == 'suite2p':
        from .readers import suite2p_loader
        loaded_dataset = suite2p_loader.Suite2p(output_dir)
    elif method == 'caiman':
        from .readers import caiman_loader
        loaded_dataset = caiman_loader.CaImAn(output_dir)
    else:
        raise NotImplementedError('Unknown/unimplemented method: {}'.format(method))

    return method, loaded_dataset


def dict_to_uuid(key):
    """
    Given a dictionary `key`, returns a hash string as UUID
    """
    hashed = hashlib.md5()
    for k, v in sorted(key.items()):
        hashed.update(str(k).encode())
        hashed.update(str(v).encode())
    return uuid.UUID(hex=hashed.hexdigest())<|MERGE_RESOLUTION|>--- conflicted
+++ resolved
@@ -112,13 +112,8 @@
 
 @schema
 class ProcessingTask(dj.Manual):
-<<<<<<< HEAD
-    definition = """
+    definition = """  # Manual table for defining a processing task ready to be run
     -> Session
-=======
-    definition = """  # Manual table for defining a processing task ready to be run
-    -> scan.Scan
->>>>>>> a52f1f47
     -> ProcessingParamSet
     scan_ids: varchar(16)  # list of the scan_id associated with this ProcessingTask (delimited by '_' for example)
     ---    
@@ -318,11 +313,7 @@
         """
 
     class Summary(dj.Part):
-<<<<<<< HEAD
-        definition = """  # summary images for each field and channel after corrections
-=======
         definition = """ # Summary images for each field and channel after corrections
->>>>>>> a52f1f47
         -> master
         -> Processing.Field
         ---
@@ -502,15 +493,12 @@
                 self.Block.insert(nonrigid_blocks)
 
             # -- summary images --
-<<<<<<< HEAD
             field_keys = {}
-            for field_key in (Processing.Field * Processing.MemberField
-                              * scan.ScanInfo.Field & key).fetch('KEY', order_by='field_z'):
+            for field_key, _ in (Processing.Field * Processing.MemberField
+                              * scan.ScanInfo.Field & key).fetch('KEY', 'field_z', order_by='field_z'):
                 if field_key['processing_field_idx'] not in field_keys:
                     field_keys[field_key['processing_field_idx']] = field_key
                     
-=======
->>>>>>> a52f1f47
             summary_images = [
                 {**key, **fkey, 'ref_image': ref_image,
                  'average_image': ave_img,
